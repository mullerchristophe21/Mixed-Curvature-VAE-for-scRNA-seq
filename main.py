import torch
import numpy as np
from config import *
from mvae.models import Trainer, FeedForwardVAE
from mvae import utils
from util.stats import EpochStats
from util.plot import plot_trace
import matplotlib.pyplot as plt
from data.scRNADataset import scRNADataset

import json
import os
import datetime

COMPONENTS = utils.parse_components(MODEL,FIXED_CURVATURE)


####################
# ## parse data json file. one file per each batch size
# {
#  "data_file": "./data/adipose/adipose.mtx",
#  "label_file": "./data/adipose/adipose_celltype.tsv",
#  "batch_files": [
#   	"./data/adipose/adipose_batch.tsv",
#   	"./data/adipose/adipose_batch.tsv",
#   	"./data/adipose/adipose_batch.tsv"
#   ]
# }



config_file = "./data/adipose/adipose.json"
configs = json.load(open(config_file, "r"))

# load dataset with batch effect files
# aa = scRNADataset(batch_size=100,
#                   data_folder = os.path.dirname(configs['data_file']), 
#                   data_file = configs['data_file'], 
#                   label_file = configs['label_file'], 
#                   batch_files = configs['batch_files']
#                  )

dataset = scRNADataset(batch_size=BATCH_SIZE,
                   data_folder = os.path.dirname(configs['data_file']), 
                   data_file = configs['data_file'], 
<<<<<<< HEAD
                   label_file = configs['label_file'],
                   batch_files = configs['batch_files'],
                   doubles=DOUBLES
=======
                   label_file = configs['label_file'], 
                 #  batch_files = configs['batch_files']
>>>>>>> 87763d1b
                  )
####################

def setup():

    if SEED:
        print("Using pre-set random seed:", SEED)
        utils.set_seed(SEED)
    #setup device
    utils.setup_gpu(DEVICE)
    print("Running on:", DEVICE, flush=True)
    #setup precision
    if DOUBLES:
        torch.set_default_dtype(torch.float64)
    else:
        torch.set_default_dtype(torch.float32)

def train_model():

    #Track training progress
    print("#####") 
    cur_time = datetime.datetime.utcnow().isoformat()
    print(f"VAE MODEL: Feedforward VAE; Epochs: {EPOCHS}; Time: {cur_time}; Fixed curvature: {FIXED_CURVATURE}"
            f"Dataset: {dataset}")
    print("####")
    chkpt_dir = f"./chkpt/vae - {dataset}-FeedForwardVAE-{cur_time}"
    os.makedirs(chkpt_dir)





    #Load model
    model = FeedForwardVAE(h_dim = H_DIM, components= COMPONENTS,
        dataset=dataset, scalar_parametrization=SCALAR_PARAMETRIZATION)

    #Load trainer
    trainer = Trainer(model,
                    train_statistics= TRAIN_STATISTICS,
                    show_embeddings= SHOW_EMBEDDINGS,
                    export_embeddings= EXPORT_EMBEDDINGS,
                    test_every= TEST_EVERY,
                    img_dims=None)

    #Load optimizer
    optimizer = trainer.build_optimizer(learning_rate=LEARNING_RATE,
                                fixed_curvature= FIXED_CURVATURE)

    #Split data into train and test
    # create_loader require the argument batch size: int 
    train_loader, test_loader = dataset.create_loaders(BATCH_SIZE)
    
    #Beta priors
    betas = utils.linear_betas(BETA_START,BETA_END,
                        end_epoch=BETA_END_EPOCH, epochs= EPOCHS)


    #choose training mode
    if UNIVERSAL:
        # Pre-training:
        trainer.train_epochs(optimizer=optimizer,
                             train_data=train_loader,
                             eval_data=test_loader,
                             epochs= EPOCHS // 2,
                             betas=betas,
                             likelihood_n=0)

        # Choose signs:
        eps = 1e-5
        cn = len(model.components) // 3
        signs = [-1] * cn + [1] * cn + [0] * (len(model.components) - 2 * cn)
        print("Chosen signs:", signs)
        for i, component in enumerate(model.components):
            component._curvature.data += signs[i] * eps
            component._curvature.requires_grad = False

        # ... and continue without learning curvature for an epoch:
        trainer.train_epochs(optimizer=optimizer,
                             train_data=train_loader,
                             eval_data=test_loader,
                             epochs=10,
                             betas=betas,
                             likelihood_n=0)

        # ... then unfix it:
        for component in model.components:
            component._curvature.requires_grad = True
        trainer.train_stopping(optimizer=optimizer,
                               train_data=train_loader,
                               eval_data=test_loader,
                               warmup= LOOKAHEAD + 1,
                               lookahead= LOOKAHEAD,
                               betas=betas,
                               likelihood_n= LIKELIHOOD_N,
                               max_epochs= EPOCHS)
    else:
        trainer.train_stopping(optimizer=optimizer,
                               train_data=train_loader,
                               eval_data=test_loader,
                               warmup=WARMUP,
                               lookahead=LOOKAHEAD,
                               betas=betas,
                               likelihood_n=LIKELIHOOD_N,
                               max_epochs=EPOCHS)
    print(flush=True)
    print("Done.", flush=True)

def eval_model():


    model = FeedForwardVAE(h_dim = H_DIM,
                        components= COMPONENTS,
                        dataset= dataset,
                        scalar_parametrization= SCALAR_PARAMETRIZATION)     

    model.load_state_dict(torch.load(CHKPT, map_location=DEVICE))

    print("Loaded model: FeedForwardVAE at epoch", EPOCHS , "from" , CHKPT)


    _, test_loader = dataset.create_loaders(BATCH_SIZE)

    print(f"\tEpoch {EPOCHS}:\t", end="")
    model.eval()

    batch_stats = []
    for batch_idx, (x_mb, y_mb) in enumerate(test_loader):
        x_mb = x_mb.to(model.device)
        reparametrized, concat_z, x_mb_ = model(x_mb)
        stats = model.compute_batch_stats(x_mb, x_mb_, reparametrized, likelihood_n= LIKELIHOOD_N, beta = 1.)
        batch_stats.append(stats.convert_to_float())



    epoch_stats = EpochStats(batch_stats, length = len(test_loader.dataset))
    epoch_dict = epoch_stats.to_print()

    for i, component in enumerate(model.components):
        name = f"{component.summary_name(i)}/curvature"
        epoch_dict[name] = float(component.manifold.curvature)
    print(epoch_dict, flush=True)
    print("Done.", flush=True)
    
    return epoch_dict


def main() -> None:
    #Setup config
    setup()
    #Train the model!
    train_model()
    #Evaluate the model!
    epoch_dict = eval_model() #FIXME: unable to properly access chkpt file -Colin
    """
    do stuff with the epoch dict....
    """


if __name__ == "__main__":
    main()<|MERGE_RESOLUTION|>--- conflicted
+++ resolved
@@ -43,16 +43,10 @@
 dataset = scRNADataset(batch_size=BATCH_SIZE,
                    data_folder = os.path.dirname(configs['data_file']), 
                    data_file = configs['data_file'], 
-<<<<<<< HEAD
                    label_file = configs['label_file'],
                    batch_files = configs['batch_files'],
-                   doubles=DOUBLES
-=======
-                   label_file = configs['label_file'], 
-                 #  batch_files = configs['batch_files']
->>>>>>> 87763d1b
-                  )
-####################
+                   doubles=DOUBLES)
+
 
 def setup():
 
